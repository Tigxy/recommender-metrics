import torch
from typing import Iterable
from enum import Enum
from collections import defaultdict


class MetricEnum(str, Enum):
    DCG = "dcg"
    NDCG = "ndcg"
    Precision = "precision"
    Recall = "recall"
    F_Score = "f_score"
    Hitrate = "hitrate"
    Coverage = "coverage"
    AP = "ap"
    RR = "rr"

    def __str__(self):
        return self.value


def _get_top_k(
    logits: torch.Tensor,
    k=10,
    logits_are_top_indices: bool = False,
    sorted: bool = True,
):
    """
    Gets the top-k indices for the logits

    :param logits: prediction matrix about item relevance
    :param k: top k items to consider
    :param logits_are_top_indices: whether logits are already top-k sorted indices
    :param sorted: whether indices should be returned in sorted order
    """
    return (
        logits[:, :k]
        if logits_are_top_indices
        else logits.topk(k, dim=-1, sorted=sorted).indices
    )


def _get_relevancy_scores(targets: torch.Tensor, indices: torch.Tensor):
    return torch.gather(targets, dim=-1, index=indices)


def _get_top_k_relevancies(
    logits: torch.Tensor,
    targets: torch.Tensor,
    k=10,
    logits_are_top_indices: bool = False,
    sorted: bool = True,
):
    top_indices = _get_top_k(logits, k, logits_are_top_indices, sorted=sorted)
    return _get_relevancy_scores(targets, top_indices)


def _get_n_top_k_relevant(
    logits: torch.Tensor,
    targets: torch.Tensor,
    k=10,
    logits_are_top_indices: bool = False,
    sorted: bool = True,
):
    relevancy_scores = _get_top_k_relevancies(
        logits, targets, k, logits_are_top_indices, sorted=sorted
    )
    return relevancy_scores.sum(-1)


def dcg(
    logits: torch.Tensor,
    targets: torch.Tensor,
    k=10,
    logits_are_top_indices: bool = False,
):
    """
    Computes the Discounted Cumulative Gain (DCG) for items.

    :param logits: prediction matrix about item relevance
    :param targets: 0/1 matrix encoding true item relevance, same shape as logits
    :param k: top k items to consider
    :param logits_are_top_indices: whether logits are already top-k sorted indices
    """
    relevancy_scores = _get_top_k_relevancies(
        logits, targets, k, logits_are_top_indices, sorted=True
    )
    discount = 1 / torch.log2(torch.arange(1, k + 1) + 1)
    discount = discount.to(device=logits.device)
    return relevancy_scores.float() @ discount


def ndcg(
    logits: torch.Tensor,
    targets: torch.Tensor,
    k: int = 10,
    logits_are_top_indices: bool = False,
):
    """
    Computes the Normalized Discounted Cumulative Gain (nDCG) for items.

    :param logits: prediction matrix about item relevance
    :param targets: 0/1 matrix encoding true item relevance, same shape as logits
    :param k: top k items to consider
    :param logits_are_top_indices: whether logits are already top-k sorted indices
    """
    if k <= 0:
        raise ValueError("k is required to be positive!")

    normalization = dcg(targets, targets, k)
    normalization = normalization.to(device=logits.device)
    ndcg = dcg(logits, targets, k, logits_are_top_indices) / normalization

    return ndcg


def precision(
    logits: torch.Tensor,
    targets: torch.Tensor,
    k: int = 10,
    logits_are_top_indices: bool = False,
):
    """
    Computes the Precision@k (P@k) for items.
    In short, this is the proportion of relevant items in the retrieved items.

    :param logits: prediction matrix about item relevance
    :param targets: 0/1 matrix encoding true item relevance, same shape as logits
    :param k: top k items to consider
    :param logits_are_top_indices: whether logits are already top-k sorted indices
    """
    if k <= 0:
        raise ValueError("k is required to be positive!")

    n_relevant_items = _get_n_top_k_relevant(
        logits, targets, k, logits_are_top_indices, sorted=False
    )
    return n_relevant_items / k


def recall(
    logits: torch.Tensor,
    targets: torch.Tensor,
    k: int = 10,
    logits_are_top_indices: bool = False,
):
    """
    Computes the Recall@k (R@k) for items.
    In short, this is the proportion of relevant retrieved items of all relevant items.

    :param logits: prediction matrix about item relevance
    :param targets: 0/1 matrix encoding true item relevance, same shape as logits
    :param k: top k items to consider
    :param logits_are_top_indices: whether logits are already top-k sorted indices
    """
    n_relevant_items = _get_n_top_k_relevant(
        logits, targets, k, logits_are_top_indices, sorted=False
    )
    n_total_relevant = targets.sum(dim=-1)

    # may happen that there are no relevant true items, cover this possible DivisionByZero case.
    mask = n_total_relevant != 0
    recall = torch.zeros_like(n_relevant_items, dtype=torch.float, device=logits.device)
    recall[mask] = n_relevant_items[mask] / n_total_relevant[mask]

    return recall


def f_score(
    logits: torch.Tensor,
    targets: torch.Tensor,
    k: int = 10,
    logits_are_top_indices: bool = False,
):
    """
    Computes the F-score@k (F@k) for items.
    In short, this is the harmonic mean of precision@k and recall@k.

    :param logits: prediction matrix about item relevance
    :param targets: 0/1 matrix encoding true item relevance, same shape as logits
    :param k: top k items to consider
    :param logits_are_top_indices: whether logits are already top-k sorted indices
    """

    p = precision(logits, targets, k, logits_are_top_indices)
    r = recall(logits, targets, k, logits_are_top_indices)

    pr = p + r
    mask = pr != 0
    f_score = torch.zeros_like(r, dtype=torch.float, device=logits.device)
    f_score[mask] = 2 * ((p * r)[mask] / pr[mask])
    return f_score


def hitrate(
    logits: torch.Tensor,
    targets: torch.Tensor,
    k: int = 10,
    logits_are_top_indices: bool = False,
):
    """
    Computes the Hitrate@k (HR@k) for items.
    In short, this is a simple 0/1 metric that considers whether any of the recommended
    items are actually relevant.

    :param logits: prediction matrix about item relevance
    :param targets: 0/1 matrix encoding true item relevance, same shape as logits
    :param k: top k items to consider
    :param logits_are_top_indices: whether logits are already top-k sorted indices
    """
    n_relevant_items = _get_n_top_k_relevant(
        logits, targets, k, logits_are_top_indices, sorted=False
    )
    return n_relevant_items.clip(max=1).float()


def average_precision(
    logits: torch.Tensor,
    targets: torch.Tensor,
    k: int = 10,
    logits_are_top_indices: bool = False,
):
    """
    Computes the mean_average_precision@k (MAP@k) for items.
    In short, it combines precision values at all possible recall levels.

    :param logits: prediction matrix about item relevance
    :param targets: 0/1 matrix encoding true item relevance, same shape as logits
    :param k: top k items to consider
    :param logits_are_top_indices: whether logits are already top-k sorted indices

    :returns: average precision for each sample of the input
    """
    if k <= 0:
        raise ValueError("k is required to be positive!")

    top_indices = _get_top_k(
        logits, k, logits_are_top_indices, sorted=True
    )  # (n_samples, k)
    n_total_relevant = targets.sum(dim=-1)  # (n_samples,)

    total_precision = torch.zeros_like(
        n_total_relevant, dtype=torch.float, device=logits.device
    )  # (n_samples,)
    for ki in range(1, k + 1):  # {1, ..., k}
        # relevance of k'th indices (for -1 see offset in range)
        position_relevance = _get_relevancy_scores(
            targets, top_indices[:, ki - 1 : ki]
        )[
            :, 0
        ]  # (n_samples,)
        position_precision = precision(
            top_indices, targets, ki, logits_are_top_indices=True
        )  # (n_samples,)
        total_precision += position_precision * position_relevance

    # may happen that there are no relevant true items, cover this possible DivisionByZero case.
    mask = n_total_relevant != 0
    avg_precision = torch.zeros_like(
        n_total_relevant, dtype=torch.float, device=logits.device
    )
    avg_precision[mask] = total_precision[mask] / n_total_relevant[mask]

    return avg_precision


def reciprocal_rank(
    logits: torch.Tensor,
    targets: torch.Tensor,
    k: int = 10,
    logits_are_top_indices: bool = False,
):
    """
    Computes the reciprocal rank@k (RR@k) for items.
    In short, it is the inverse rank of the first item that is relevant to the user.
    High values indicate that early items in the recommendations are of interest to the user.
    If there is no relevant item in the top-k recommendations, the reciprocal rank is 0

    :param logits: prediction matrix about item relevance
    :param targets: 0/1 matrix encoding true item relevance, same shape as logits
    :param k: top k items to consider
    :param logits_are_top_indices: whether logits are already top-k sorted indices

    :returns: reciprocal rank for each sample of the input
    """
    if k <= 0:
        raise ValueError("k is required to be positive!")

    relevancy_scores = _get_top_k_relevancies(
        logits, targets, k, logits_are_top_indices, sorted=True
    )

    # earliest 'hits' in the recommendation list
    # about determinism, from https://pytorch.org/docs/stable/generated/torch.max.html#torch.max:
    # >>> If there are multiple maximal values in a reduced row
    # >>> then the indices of the first maximal value are returned.
    hits = torch.max(relevancy_scores, dim=-1)

    # mask to indicate which 'hits' are actually true
    # (if there are no hits at all for some items)
    mask = hits.values > 0

    # by default, assume reciprocal rank of 0 for all users,
    # which is the case if there is no match in the recommendations,
    # i.e., if lim k->inf, 1/k->0
    rr = torch.zeros_like(hits.values, dtype=torch.float)
    rr[mask] = 1.0 / (hits.indices[mask] + 1).type(
        rr.dtype
    )  # +1 because indices are zero-based, while k is one-based

    return rr


def coverage(logits: torch.Tensor, k: int = 10):
    """
    Computes the Coverage@k (Cov@k) for items.
    In short, this is the proportion of all items that are recommended to the users.

    :param logits: prediction matrix about item relevance
    :param k: top k items to consider
    """
    top_indices = _get_top_k(logits, k, logits_are_top_indices=False, sorted=False)
    n_items = logits.shape[-1]
    return coverage_from_top_k(top_indices, k, n_items)


def coverage_from_top_k(top_indices: torch.Tensor, k: int, n_items: int):
    n_unique_recommended_items = top_indices[:, :k].unique(sorted=False).shape[0]
    return n_unique_recommended_items / n_items


_metric_fn_map_user = {
    MetricEnum.DCG: dcg,
    MetricEnum.NDCG: ndcg,
    MetricEnum.Recall: recall,
    MetricEnum.Precision: precision,
    MetricEnum.Hitrate: hitrate,
    MetricEnum.F_Score: f_score,
    MetricEnum.AP: average_precision,
    MetricEnum.RR: reciprocal_rank,
}

_metric_fn_map_distribution = {MetricEnum.Coverage: coverage_from_top_k}

# List of metrics that are currently supported
supported_metrics = tuple(MetricEnum)
supported_user_metrics = tuple(_metric_fn_map_user.keys())
supported_distribution_metrics = tuple(_metric_fn_map_distribution.keys())


def calculate(
    metrics: Iterable[str | MetricEnum],
    logits: torch.Tensor = None,
    targets: torch.Tensor = None,
    k: int | Iterable[int] = 10,
    return_aggregated: bool = True,
    return_individual: bool = False,
    calculate_std: bool = False,
    flatten_results: bool = False,
    flattened_parts_separator: str = "/",
    flattened_results_prefix: str = "",
    n_items: int = None,
    best_logit_indices: torch.Tensor = None,
    return_best_logit_indices: bool = False,
):
    """
    Computes the values for a given list of metrics.

    :param metrics: The list of metrics to compute. Check out 'supported_metrics' for a list of names.
    :param logits: prediction matrix about item relevance
    :param targets: 0/1 matrix encoding true item relevance, same shape as logits
    :param k: top k items to consider
    :param return_aggregated: Whether aggregated metric results should be returned.
    :param return_individual: Whether the results for individual users should be returned
    :param calculate_std: Whether to calculate the standard deviation for the aggregated results
    :param flatten_results: Whether to flatten the results' dictionary.
                            Key is of format "{prefix}/{metric}@{k}" for separator "/"
    :param flattened_parts_separator: How to separate the individual parts of the flattened key
    :param flattened_results_prefix: Prefix to prepend to the flattened results key.
    :param n_items: Number of items in dataset (in case only best logit indices are supplied)
    :param best_logit_indices: Previously computed indices of the best logits in sorted order
    :param return_best_logit_indices: Whether to return the indices of the best logits
    :return: a dictionary containing ...
        {metric_name: value} if 'return_aggregated=True', and/or
        {<metric_name>_individual: list_of_values} if 'return_individual=True'
    """

    k = (k,) if isinstance(k, int) else k
    max_k = max(k)

    # ensure validity of supplied parameters
    if logits is not None and logits.shape[-1] < max_k:
        raise ValueError(
            f"'k' must not be greater than the number of logits "
            f"({max_k} > {logits.shape[-1]})!"
        )

    if best_logit_indices is not None and best_logit_indices.shape[-1] < max_k:
        raise ValueError(
            f"'k' must not be greater than the number of best indices "
            f"({max_k} > {best_logit_indices.shape[-1]})!"
        )

    if logits is None and (best_logit_indices is None or n_items is None):
        raise ValueError("Either logits or best_logit_indices+n_items must be supplied")

    if best_logit_indices is None and logits.shape != targets.shape:
        raise ValueError(
            f"Logits and targets must be of same shape ({logits.shape} != {targets.shape})"
        )

    if not (return_individual or return_aggregated):
        raise ValueError(
            f"Specify either 'return_individual' or 'return_aggregated' to receive results."
        )

    n_items = n_items or logits.shape[-1]
    # to speed up computations, only retrieve highest logit indices once (if not already supplied)
    if best_logit_indices is None:
        best_logit_indices = _get_top_k(
            logits, max_k, logits_are_top_indices=False, sorted=True
        )

    full_prefix = (
        f"{flattened_results_prefix}{flattened_parts_separator}"
        if flattened_results_prefix
        else ""
    )

    metric_results = dict() if flatten_results else defaultdict(lambda: dict())
    # iterate over all k's and compute the metrics for them
    for ki in k:
        raw_results = _compute_raw_results(
            metrics, ki, best_logit_indices, n_items, targets
        )

        results = {}
        if return_individual:
            individual_results = {
                k + "_individual": v
                for k, v in raw_results.items()
                if isinstance(v, torch.Tensor)
            }
            results.update(individual_results)

        if return_aggregated:
            aggregated_results = _aggregate_results(raw_results, calculate_std)
            results.update(aggregated_results)

        for metric, v in results.items():
            if flatten_results:
                metric_results[f"{full_prefix}{metric}@{ki}"] = v
            else:
                metric_results[metric][ki] = v

    if return_best_logit_indices:
        return dict(metric_results), best_logit_indices

    return dict(metric_results)


def _compute_raw_results(
    metrics: Iterable[str | MetricEnum],
    k: int,
    best_logit_indices: torch.Tensor,
    n_items: int,
    targets: torch.Tensor = None,
):
    raw_results = {}
    for metric in metrics:
        if metric in _metric_fn_map_distribution:
            raw_results[str(metric)] = _metric_fn_map_distribution[metric](
                best_logit_indices, k, n_items
            )

        elif metric in _metric_fn_map_user:
            if targets is None:
                raise ValueError(f"'targets' is required to calculate '{metric}'!")
<<<<<<< HEAD

            # do not compute metrics for users where we do not have any
            # underlying ground truth interactions
            mask = torch.argwhere(targets.sum(-1)).flatten(0)
            metric_result = torch.zeros(targets.shape[0], device=targets.device)
            metric_result[mask] = _metric_fn_map_user[metric](
                best_logit_indices[mask], targets[mask], k, logits_are_top_indices=True
            )
=======
            
            # do not compute metrics for users where we do not have any 
            # underlying ground truth interactions
            mask = torch.argwhere(targets.sum(-1)).flatten(0)
            metric_result = torch.zeros(targets.shape[0], device=targets.device)
            metric_result[mask] = _metric_fn_map_user[metric](best_logit_indices[mask], 
                                                              targets[mask], 
                                                              k, logits_are_top_indices=True)
>>>>>>> cc90d343
            raw_results[str(metric)] = metric_result

        else:
            raise ValueError(f"Metric '{metric}' not supported.")
    return raw_results


def _aggregate_results(raw_results, calculate_std: bool = False):
    results = {
        k: torch.mean(v).item() if isinstance(v, torch.Tensor) else v
        for k, v in raw_results.items()
    }
    if calculate_std:
        results.update(
            {
                f"{k}_std": torch.std(v).item()
                for k, v in raw_results.items()
                if isinstance(v, torch.Tensor)
            }
        )
    return results<|MERGE_RESOLUTION|>--- conflicted
+++ resolved
@@ -476,7 +476,6 @@
         elif metric in _metric_fn_map_user:
             if targets is None:
                 raise ValueError(f"'targets' is required to calculate '{metric}'!")
-<<<<<<< HEAD
 
             # do not compute metrics for users where we do not have any
             # underlying ground truth interactions
@@ -485,22 +484,12 @@
             metric_result[mask] = _metric_fn_map_user[metric](
                 best_logit_indices[mask], targets[mask], k, logits_are_top_indices=True
             )
-=======
-            
-            # do not compute metrics for users where we do not have any 
-            # underlying ground truth interactions
-            mask = torch.argwhere(targets.sum(-1)).flatten(0)
-            metric_result = torch.zeros(targets.shape[0], device=targets.device)
-            metric_result[mask] = _metric_fn_map_user[metric](best_logit_indices[mask], 
-                                                              targets[mask], 
-                                                              k, logits_are_top_indices=True)
->>>>>>> cc90d343
             raw_results[str(metric)] = metric_result
 
         else:
             raise ValueError(f"Metric '{metric}' not supported.")
     return raw_results
-
+Prepare i
 
 def _aggregate_results(raw_results, calculate_std: bool = False):
     results = {
